﻿using SS14.Client.Graphics.CluwneLib;
using SS14.Shared.Maths;
using SS14.Client.ClientWindow;
using SS14.Client.GameObjects;
using SS14.Client.Interfaces.GOC;
using SS14.Client.Interfaces.Map;
using SS14.Shared;
using SS14.Shared.GameObjects;
using SS14.Shared.GO;
using SS14.Shared.IoC;

using System.Collections.Generic;
using System.Drawing;
using System.Linq;
using EntityManager = SS14.Client.GameObjects.EntityManager;
using SFML.Graphics;
using SS14.Client.Graphics.CluwneLib.Sprite;
using Color = System.Drawing.Color;

namespace SS14.Client.Services.Placement.Modes
{
    public class AlignSimilar : PlacementMode
    {
        private const uint snapToRange = 50;

        public AlignSimilar(PlacementManager pMan)
            : base(pMan)
        {
        }

        public override bool Update(Vector2 mouseS, IMapManager currentMap)
        {
            if (currentMap == null) return false;

            spriteToDraw = GetDirectionalSprite(pManager.CurrentBaseSprite);

            mouseScreen = mouseS;
<<<<<<< HEAD
            mouseWorld = ClientWindowData.Singleton.ScreenToWorld(mouseScreen);
=======
            mouseWorld = new Vector2(mouseScreen.X + ClientWindowData.Singleton.ScreenOrigin.X,
                                      mouseScreen.Y + ClientWindowData.Singleton.ScreenOrigin.Y);
>>>>>>> 9c7cf888

            var spriteSize = ClientWindowData.Singleton.PixelToTile(spriteToDraw.Size);
            var spriteRectWorld = new RectangleF(mouseWorld.X - (spriteSize.X / 2f),
                                                 mouseWorld.Y - (spriteSize.Y / 2f),
                                                 spriteSize.X, spriteSize.Y);

            if (pManager.CurrentPermission.IsTile)
                return false;

            currentTile = currentMap.GetTileRef(mouseWorld);

            //Align to similar if nearby found else free
            if (currentTile.Tile.TileDef.IsWall)
                return false; //HANDLE CURSOR OUTSIDE MAP

            if (pManager.CurrentPermission.Range > 0)
                if (
                    (pManager.PlayerManager.ControlledEntity.GetComponent<TransformComponent>(ComponentFamily.Transform)
                         .Position - mouseWorld).Length > pManager.CurrentPermission.Range) return false;

            Entity[] nearbyEntities =
                ((EntityManager) IoCManager.Resolve<IEntityManagerContainer>().EntityManager).GetEntitiesInRange(
                    mouseWorld, snapToRange);

            IOrderedEnumerable<Entity> snapToEntities = from Entity entity in nearbyEntities
                                                        where entity.Template == pManager.CurrentTemplate
                                                        orderby
                                                            (entity.GetComponent<TransformComponent>(
                                                                ComponentFamily.Transform).Position - mouseWorld).Length
                                                            ascending
                                                        select entity;

            if (snapToEntities.Any())
            {
                Entity closestEntity = snapToEntities.First();
                ComponentReplyMessage reply = closestEntity.SendMessage(this, ComponentFamily.Renderable,
                                                                        ComponentMessageType.GetSprite);

                //if(replies.Any(x => x.messageType == SS13_Shared.GO.ComponentMessageType.CurrentSprite))
                //{
                //    Sprite closestSprite = (Sprite)replies.Find(x => x.messageType == SS13_Shared.GO.ComponentMessageType.CurrentSprite).paramsList[0]; //This is safer but slower.

                if (reply.MessageType == ComponentMessageType.CurrentSprite)
                {
                    var closestSprite = (CluwneSprite) reply.ParamsList[0]; //This is faster but kinda unsafe.

                    var closestRect =
                        new RectangleF(
                            closestEntity.GetComponent<TransformComponent>(ComponentFamily.Transform).Position.X -
                            closestSprite.Size.X/2f,
                            closestEntity.GetComponent<TransformComponent>(ComponentFamily.Transform).Position.Y -
                            closestSprite.Size.Y/2f, closestSprite.Width, closestSprite.Height);

                    var sides = new List<Vector2>
                                    {
                                        new Vector2(closestRect.X + (closestRect.Width/2f),
                                                     closestRect.Top - spriteToDraw.Height/2f),
                                        new Vector2(closestRect.X + (closestRect.Width/2f),
                                                     closestRect.Bottom + spriteToDraw.Height/2f),
                                        new Vector2(closestRect.Left - spriteToDraw.Width/2f,
                                                     closestRect.Y + (closestRect.Height/2f)),
                                        new Vector2(closestRect.Right + spriteToDraw.Width/2f,
                                                     closestRect.Y + (closestRect.Height/2f))
                                    };

                    Vector2 closestSide =
                        (from Vector2 side in sides orderby (side - mouseWorld).Length ascending select side).First();

                    mouseWorld = closestSide;
<<<<<<< HEAD
                    mouseScreen = ClientWindowData.Singleton.WorldToScreen(mouseWorld);
=======
                    mouseScreen = new Vector2(closestSide.X - ClientWindowData.Singleton.ScreenOrigin.X,
                                               closestSide.Y - ClientWindowData.Singleton.ScreenOrigin.Y);
>>>>>>> 9c7cf888
                }
            }

            spriteRectWorld = new RectangleF(mouseWorld.X - (spriteToDraw.Width/2f),
                                             mouseWorld.Y - (spriteToDraw.Height/2f), spriteToDraw.Width,
                                             spriteToDraw.Height);
            if (pManager.CollisionManager.IsColliding(spriteRectWorld)) return false;
            return true;
        }

        public override void Render()
        {
            if (spriteToDraw != null)
            {
                spriteToDraw.Color = pManager.ValidPosition ? CluwneLib.SystemColorToSFML( Color.ForestGreen) : CluwneLib.SystemColorToSFML( Color.IndianRed);
                spriteToDraw.Position = new Vector2(mouseScreen.X - (spriteToDraw.Width/2f),
                                                     mouseScreen.Y - (spriteToDraw.Height/2f));
                //Centering the sprite on the cursor.
                spriteToDraw.Draw();
                spriteToDraw.Color = CluwneLib.SystemColorToSFML(Color.White);
            }
        }
    }
}<|MERGE_RESOLUTION|>--- conflicted
+++ resolved
@@ -35,12 +35,7 @@
             spriteToDraw = GetDirectionalSprite(pManager.CurrentBaseSprite);
 
             mouseScreen = mouseS;
-<<<<<<< HEAD
             mouseWorld = ClientWindowData.Singleton.ScreenToWorld(mouseScreen);
-=======
-            mouseWorld = new Vector2(mouseScreen.X + ClientWindowData.Singleton.ScreenOrigin.X,
-                                      mouseScreen.Y + ClientWindowData.Singleton.ScreenOrigin.Y);
->>>>>>> 9c7cf888
 
             var spriteSize = ClientWindowData.Singleton.PixelToTile(spriteToDraw.Size);
             var spriteRectWorld = new RectangleF(mouseWorld.X - (spriteSize.X / 2f),
@@ -110,12 +105,7 @@
                         (from Vector2 side in sides orderby (side - mouseWorld).Length ascending select side).First();
 
                     mouseWorld = closestSide;
-<<<<<<< HEAD
                     mouseScreen = ClientWindowData.Singleton.WorldToScreen(mouseWorld);
-=======
-                    mouseScreen = new Vector2(closestSide.X - ClientWindowData.Singleton.ScreenOrigin.X,
-                                               closestSide.Y - ClientWindowData.Singleton.ScreenOrigin.Y);
->>>>>>> 9c7cf888
                 }
             }
 
