--- conflicted
+++ resolved
@@ -20,7 +20,7 @@
 
 namespace SS14.Client.Services.UserInterface.Components
 {
-<<<<<<< HEAD
+
     public class DebugConsole : ScrollableContainer
     {
         private Textbox input;
@@ -286,295 +286,5 @@
             }
         }
     }
-=======
-	public class DebugConsole : ScrollableContainer, IDebugConsole
-	{
-		private Textbox input;
-		private int last_y = 0;
-		private Dictionary<string, IConsoleCommand> commands = new Dictionary<string, IConsoleCommand>();
-		private bool sentCommandRequestToServer = false;
-
-		public IDictionary<string, IConsoleCommand> Commands => commands;
-
-		public DebugConsole(string uniqueName, Vector2i size, IResourceManager resourceManager) : base(uniqueName, size, resourceManager)
-		{
-			input = new Textbox(size.X, resourceManager)
-			{
-				ClearFocusOnSubmit = false,
-				drawColor = new Color(128, 128, 128, 100),
-				textColor = new Color(255, 250, 240)
-			};
-			input.OnSubmit += input_OnSubmit;
-			this.BackgroundColor = new Color(128, 128, 128, 200);
-			this.DrawBackground = true;
-			this.DrawBorder = true;
-			// Update(0);
-
-			InitializeCommands();
-		}
-
-		private void input_OnSubmit(string text, Textbox sender)
-		{
-			AddLine("> " + text, new Color(255, 250, 240));
-			ProcessCommand(text);
-		}
-
-		public void AddLine(string text, Color color)
-		{
-			bool atBottom = scrollbarV.Value >= scrollbarV.max;
-			Label newLabel = new Label(text, "CALIBRI", this._resourceManager)
-			{
-				Position = new Vector2i(5, last_y),
-				TextColor = color
-			};
-
-			newLabel.Update(0);
-			last_y = newLabel.ClientArea.Bottom();
-			components.Add(newLabel);
-			if (atBottom)
-			{
-				Update(0);
-				scrollbarV.Value = scrollbarV.max;
-			}
-		}
-
-		public override void Update(float frameTime)
-		{
-			base.Update(frameTime);
-			if (input != null)
-			{
-				input.Position = new Vector2i(ClientArea.Left, ClientArea.Bottom());
-				input.Update(frameTime);
-			}
-		}
-
-		public override void ToggleVisible()
-		{
-			var netMgr = IoCManager.Resolve<INetworkManager>();
-			// var uiMgr = IoCManager.Resolve<IUserInterfaceManager>();
-			base.ToggleVisible();
-			if (IsVisible())
-			{
-				// Focus doesn't matter because UserInterfaceManager is hardcoded to go to console when it's visible.
-				// uiMgr.SetFocus(input);
-				// Though TextBox does like focus for the caret and passing KeyDown.
-				input.Focus = true;
-				netMgr.MessageArrived += NetMgr_MessageArrived;
-				if (netMgr.IsConnected && !sentCommandRequestToServer)
-				{
-					SendServerCommandRequest();
-				}
-			}
-			else
-			{
-				// uiMgr.RemoveFocus(input);
-				input.Focus = false;
-				netMgr.MessageArrived -= NetMgr_MessageArrived;
-			}
-		}
-
-		private void NetMgr_MessageArrived(object sender, IncomingNetworkMessageArgs e)
-		{
-			//Make sure we reset the position - we might recieve this message after the gamestates.
-			if (e.Message.Position > 0)
-				e.Message.Position = 0;
-
-			if (e.Message.MessageType != NetIncomingMessageType.Data)
-				return;
-
-			switch ((NetMessage)e.Message.PeekByte())
-			{
-				case NetMessage.ConsoleCommandReply:
-					e.Message.ReadByte();
-					AddLine("< " + e.Message.ReadString(), new Color(65, 105, 225));
-					break;
-
-				case NetMessage.ConsoleCommandRegister:
-					e.Message.ReadByte();
-					for (ushort amount = e.Message.ReadUInt16(); amount > 0; amount--)
-					{
-						string commandName = e.Message.ReadString();
-						// Do not do duplicate commands.
-						if (commands.ContainsKey(name))
-						{
-							System.Console.WriteLine("Server sent console command {0}, but we already have one with the same name. Ignoring.", commandName);
-							break;
-						}
-						string help = e.Message.ReadString();
-						string description = e.Message.ReadString();
-
-						var command = new ServerDummyCommand(name, help, description);
-						commands[commandName] = command;
-					}
-					break;
-			}
-
-			//Again, make sure we reset the position - we might get it before the gamestate and then that would break.
-			e.Message.Position = 0;
-		}
-
-		public override void Render()
-		{
-			base.Render();
-			if (input != null) input.Render();
-		}
-
-		public override void Dispose()
-		{
-			base.Dispose();
-			input.Dispose();
-		}
-
-		public override bool MouseDown(MouseButtonEventArgs e)
-		{
-			if (!base.MouseDown(e))
-				if (input.MouseDown(e))
-				{
-					// Focus doesn't matter because UserInterfaceManager is hardcoded to go to console when it's visible.
-					// IoCManager.Resolve<IUserInterfaceManager>().SetFocus(input);
-					return true;
-				}
-			return false;
-		}
-
-		public override bool MouseUp(MouseButtonEventArgs e)
-		{
-			if (!base.MouseUp(e))
-				return input.MouseUp(e);
-			else return false;
-		}
-
-		public override void MouseMove(MouseMoveEventArgs e)
-		{
-			base.MouseMove(e);
-			input.MouseMove(e);
-		}
-
-		public override bool KeyDown(KeyEventArgs e)
-		{
-			if (!base.KeyDown(e))
-				return input.KeyDown(e);
-			else return false;
-		}
-
-		public override bool TextEntered(TextEventArgs e)
-		{
-			if (!base.TextEntered(e))
-				return input.TextEntered(e);
-			else return false;
-		}
-
-		/// <summary>
-		/// Processes commands (chat messages starting with /)
-		/// </summary>
-		/// <param name="text">input text</param>
-		private void ProcessCommand(string text)
-		{
-			//Commands are processed locally and then sent to the server to be processed there again.
-			var args = new List<string>();
-
-			CommandParsing.ParseArguments(text, args);
-
-			string commandname = args[0];
-
-			//Entity player;
-			//var entMgr = IoCManager.Resolve<IEntityManager>();
-			//var plrMgr = IoCManager.Resolve<IPlayerManager>();
-			//player = plrMgr.ControlledEntity;
-			//IoCManager.Resolve<INetworkManager>().
-
-			bool forward = true;
-			if (commands.ContainsKey(commandname))
-			{
-				IConsoleCommand command = commands[commandname];
-				args.RemoveAt(0);
-				forward = command.Execute(this, args.ToArray());
-			}
-			else if (!IoCManager.Resolve<INetworkManager>().IsConnected)
-			{
-				AddLine("Unknown command: " + commandname, Color.Red);
-				return;
-			}
-
-			if (forward)
-			{
-				SendServerConsoleCommand(text);
-			}
-		}
-
-		private void InitializeCommands()
-		{
-			foreach (Type t in Assembly.GetCallingAssembly().GetTypes())
-			{
-				if (!typeof(IConsoleCommand).IsAssignableFrom(t) || t == typeof(ServerDummyCommand))
-					continue;
-
-				var instance = Activator.CreateInstance(t, null) as IConsoleCommand;
-				if (commands.ContainsKey(instance.Command))
-					throw new Exception(string.Format("Command already registered: {}", instance.Command));
-
-				commands[instance.Command] = instance;
-			}
-		}
-
-		private void SendServerConsoleCommand(string text)
-		{
-			var netMgr = IoCManager.Resolve<INetworkManager>();
-			if (netMgr != null && netMgr.IsConnected)
-			{
-				NetOutgoingMessage outMsg = netMgr.CreateMessage();
-				outMsg.Write((byte)NetMessage.ConsoleCommand);
-				outMsg.Write(text);
-				netMgr.SendMessage(outMsg, NetDeliveryMethod.ReliableUnordered);
-			}
-		}
-
-		private void SendServerCommandRequest()
-		{
-			var netMgr = IoCManager.Resolve<INetworkManager>();
-			if (!netMgr.IsConnected)
-				return;
-
-			NetOutgoingMessage outMsg = netMgr.CreateMessage();
-			outMsg.Write((byte)NetMessage.ConsoleCommandRegister);
-			netMgr.SendMessage(outMsg, NetDeliveryMethod.ReliableUnordered);
-			sentCommandRequestToServer = true;
-		}
-
-		public void Clear()
-		{
-			components.Clear();
-			last_y = 0;
-			//this.scrollbarH.Value = 0;
-			scrollbarV.Value = 0;
-		}
-	}
-
-	/// <summary>
-	/// These dummies are made purely so list and help can list server-side commands.
-	/// </summary>
-	class ServerDummyCommand : IConsoleCommand
-	{
-		readonly string command;
-		readonly string help;
-		readonly string description;
-
-		public string Command => command;
-		public string Help => help;
-		public string Description => description;
-
-		internal ServerDummyCommand(string command, string help, string description)
-		{
-			this.command = command;
-			this.help = help;
-			this.description = description;
-		}
-
-		// Always forward to server.
-		public bool Execute(IDebugConsole console, params string[] args)
-		{
-			return true;
-		}
-	}
->>>>>>> 5347187e
+
 }